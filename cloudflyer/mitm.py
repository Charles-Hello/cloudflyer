import asyncio
import logging
import time
import threading
import random
import string
import os
from typing import List, Type

from mitmproxy import http, options, ctx
from mitmproxy.tools.dump import DumpMaster

from .proxy import DynamicProxy
from .hazetunnel import HazeTunnel
from .utils import get_free_port

logger = logging.getLogger(__name__)


class ExampleAddon:
    def __init__(self):
        self.num = 0

    def response(self, flow):
        self.num = self.num + 1
        flow.response.headers["count"] = str(self.num)

    def request(self, flow):
        if "abc.com" in flow.request.pretty_host:
            flow.response = http.Response.make(200, b"Hello!", {"Content-Type": "text/html"})


class MITMProxy:
    def __init__(
        self,
        host="127.0.0.1",
        port: int = 8080,
        username: str = None,
        password: str = None,
        certdir: str = "~/.mitmproxy",
        addons: List[Type] = None,
        use_hazetunnel: bool = True,
    ):
        self._host = host
        self._mitm_port = port
        self._master = None
        self._certdir = certdir
        self.thread = None
        self._loop: asyncio.BaseEventLoop = None
        self._running = False
        self._addons = addons or []
        self._use_hazetunnel = use_hazetunnel
        # Generate random username and password for dynamic proxy
        random_username = "".join(random.choices(string.ascii_letters + string.digits, k=8))
        random_password = "".join(random.choices(string.ascii_letters + string.digits, k=12))
        random_port = get_free_port()
        self._dynamic_proxy = DynamicProxy(
            host="127.0.0.1", port=random_port, username=random_username, password=random_password
        )
        
        if self._use_hazetunnel:
            # Generate random username and password for hazetunnel
            self._hazetunnel_username = "".join(random.choices(string.ascii_letters + string.digits, k=8))
            self._hazetunnel_password = "".join(random.choices(string.ascii_letters + string.digits, k=12))
            self._hazetunnel_port = get_free_port()
            self._upstream_uri = f"http://127.0.0.1:{self._hazetunnel_port}"
            self._upstream_auth = f"{self._hazetunnel_username}:{self._hazetunnel_password}"
            self._hazetunnel: HazeTunnel = None
        else:
            # Direct connection to dynamic proxy
            self._hazetunnel_username = None
            self._hazetunnel_password = None
            self._hazetunnel_port = None
            self._upstream_uri = f"http://127.0.0.1:{self._dynamic_proxy.port}"
            self._upstream_auth = f"{self._dynamic_proxy._username}:{self._dynamic_proxy._password}"
            self._hazetunnel: HazeTunnel = None
        
        self._username = username
        self._password = password

    async def _run_proxy(self):
        logger.info(f"Starting MITM proxy on http://127.0.0.1:{self._mitm_port}.")
        logger.info(f"Starting dynamic proxy on socks5h://127.0.0.1:{self._dynamic_proxy.port} and http://127.0.0.1:{self._dynamic_proxy.port}.")
        await self._dynamic_proxy.start()
        
        if self._use_hazetunnel:
            # Start hazetunnel and point it upstream to dynamic proxy (no cert/key). It creates its own temp working dir.
            self._hazetunnel = HazeTunnel(
                addr="127.0.0.1",
                port=self._hazetunnel_port,
                username=self._hazetunnel_username,
                password=self._hazetunnel_password,
            )
            self._hazetunnel.set_upstream_proxy(
                {
                    "scheme": "socks5h",
                    "host": "127.0.0.1",
                    "port": self._dynamic_proxy.port,
                    "username": self._dynamic_proxy._username,
                    "password": self._dynamic_proxy._password,
                }
            )
            # Do not pass cert/key; hazetunnel will generate within its work dir
            logger.info(
                f"Starting hazetunnel on http://127.0.0.1:{self._hazetunnel_port}."
            )
            if not self._hazetunnel.start():
                raise RuntimeError("Failed to start hazetunnel")
        else:
            logger.info("Skipping hazetunnel, using direct connection to pproxy upstream.")

        opts = options.Options(
            listen_host=self._host,
            listen_port=self._mitm_port,
            ssl_insecure=True,
            confdir=self._certdir,
            mode=[f"upstream:{self._upstream_uri}"],
        )

        self._master = DumpMaster(opts)
        self._master.addons.add(*self._addons)
        ctx.options.flow_detail = 0
        ctx.options.termlog_verbosity = "error"
        # Set upstream auth to hazetunnel
        if self._upstream_auth:
            ctx.options.upstream_auth = self._upstream_auth
        ctx.options.connection_strategy = "lazy"
        if self._username and self._password:
            ctx.options.proxyauth = f"{self._username}:{self._password}"
        self._running = True
        await self._master.run()

    def start(self):
        """Start proxy in a separate thread"""

        def run_in_thread():
            # On Windows, the default ProactorEventLoop has been known to raise sporadic
            # `OSError: [WinError 64]` errors when a client aborts a connection right
            # after it has been accepted. These errors are harmless for our MITM use
            # case but they bubble up as *unhandled* and may break the proxy loop or
            # flood the logs.  Switching to the classic SelectorEventLoop gets rid of
            # this Windows-specific issue.  We only do this inside the proxy thread so
            # it does not affect the rest of the application.
            if hasattr(asyncio, "WindowsSelectorEventLoopPolicy"):
                asyncio.set_event_loop_policy(asyncio.WindowsSelectorEventLoopPolicy())

            # Provide a custom exception handler that silences the spurious WinError 64
            # while keeping the default behaviour for everything else.
            def _ignore_winerror_64(loop, context):
                exc = context.get("exception")
                if isinstance(exc, OSError) and getattr(exc, "winerror", None) == 64:
                    logger.debug("Ignored WinError 64 — the network name is no longer available.")
                    return  # swallow the error silently
                loop.default_exception_handler(context)

            self._loop = asyncio.new_event_loop()
            self._loop.set_exception_handler(_ignore_winerror_64)
            asyncio.set_event_loop(self._loop)
            self._loop.run_until_complete(self._run_proxy())

        self.thread = threading.Thread(target=run_in_thread, daemon=True)
        self.thread.start()

    def stop(self):
        """Stop the proxy server"""
        if self._running and self._master:
            logger.info("Stopping MITM proxy.")
            self._master.shutdown()
            if self._loop:
                logger.info("Stopping dynamic proxy.")
                self._loop.call_soon_threadsafe(lambda: asyncio.create_task(self._dynamic_proxy.stop()))
            if self._use_hazetunnel and self._hazetunnel:
                logger.info("Stopping hazetunnel.")
                self._hazetunnel.stop()
            if self.thread:
                self.thread.join()
            self._running = False
            logger.info("MITM proxy stopped.")

    def __enter__(self):
        self.start()
        return self

    def __exit__(self, exc_type, exc_val, exc_tb):
        self.stop()

    async def update_proxy(self, proxy_config=None):
        """Update upstream proxy configuration"""
        if self._loop:
            future = asyncio.run_coroutine_threadsafe(self._dynamic_proxy.set_upstream_proxy(proxy_config), self._loop)
<<<<<<< HEAD
            future.result()
        else:
            await self._dynamic_proxy.set_upstream_proxy(proxy_config)
=======
            future.result()  # Wait for the coroutine to finish
        else:
            await self._dynamic_proxy.set_upstream_proxy(proxy_config)

if __name__ == "__main__":
    logging.basicConfig(level=logging.INFO)
    with MITMProxy(addons=[ExampleAddon()]) as proxy:
        proxy.update_proxy({
            "scheme": "socks5",
            "host": "127.0.0.1",
            "port": 1080,
        })
        time.sleep(60)
>>>>>>> 5ad5e708
<|MERGE_RESOLUTION|>--- conflicted
+++ resolved
@@ -1,209 +1,193 @@
-import asyncio
-import logging
-import time
-import threading
-import random
-import string
-import os
-from typing import List, Type
-
-from mitmproxy import http, options, ctx
-from mitmproxy.tools.dump import DumpMaster
-
-from .proxy import DynamicProxy
-from .hazetunnel import HazeTunnel
-from .utils import get_free_port
-
-logger = logging.getLogger(__name__)
-
-
-class ExampleAddon:
-    def __init__(self):
-        self.num = 0
-
-    def response(self, flow):
-        self.num = self.num + 1
-        flow.response.headers["count"] = str(self.num)
-
-    def request(self, flow):
-        if "abc.com" in flow.request.pretty_host:
-            flow.response = http.Response.make(200, b"Hello!", {"Content-Type": "text/html"})
-
-
-class MITMProxy:
-    def __init__(
-        self,
-        host="127.0.0.1",
-        port: int = 8080,
-        username: str = None,
-        password: str = None,
-        certdir: str = "~/.mitmproxy",
-        addons: List[Type] = None,
-        use_hazetunnel: bool = True,
-    ):
-        self._host = host
-        self._mitm_port = port
-        self._master = None
-        self._certdir = certdir
-        self.thread = None
-        self._loop: asyncio.BaseEventLoop = None
-        self._running = False
-        self._addons = addons or []
-        self._use_hazetunnel = use_hazetunnel
-        # Generate random username and password for dynamic proxy
-        random_username = "".join(random.choices(string.ascii_letters + string.digits, k=8))
-        random_password = "".join(random.choices(string.ascii_letters + string.digits, k=12))
-        random_port = get_free_port()
-        self._dynamic_proxy = DynamicProxy(
-            host="127.0.0.1", port=random_port, username=random_username, password=random_password
-        )
-        
-        if self._use_hazetunnel:
-            # Generate random username and password for hazetunnel
-            self._hazetunnel_username = "".join(random.choices(string.ascii_letters + string.digits, k=8))
-            self._hazetunnel_password = "".join(random.choices(string.ascii_letters + string.digits, k=12))
-            self._hazetunnel_port = get_free_port()
-            self._upstream_uri = f"http://127.0.0.1:{self._hazetunnel_port}"
-            self._upstream_auth = f"{self._hazetunnel_username}:{self._hazetunnel_password}"
-            self._hazetunnel: HazeTunnel = None
-        else:
-            # Direct connection to dynamic proxy
-            self._hazetunnel_username = None
-            self._hazetunnel_password = None
-            self._hazetunnel_port = None
-            self._upstream_uri = f"http://127.0.0.1:{self._dynamic_proxy.port}"
-            self._upstream_auth = f"{self._dynamic_proxy._username}:{self._dynamic_proxy._password}"
-            self._hazetunnel: HazeTunnel = None
-        
-        self._username = username
-        self._password = password
-
-    async def _run_proxy(self):
-        logger.info(f"Starting MITM proxy on http://127.0.0.1:{self._mitm_port}.")
-        logger.info(f"Starting dynamic proxy on socks5h://127.0.0.1:{self._dynamic_proxy.port} and http://127.0.0.1:{self._dynamic_proxy.port}.")
-        await self._dynamic_proxy.start()
-        
-        if self._use_hazetunnel:
-            # Start hazetunnel and point it upstream to dynamic proxy (no cert/key). It creates its own temp working dir.
-            self._hazetunnel = HazeTunnel(
-                addr="127.0.0.1",
-                port=self._hazetunnel_port,
-                username=self._hazetunnel_username,
-                password=self._hazetunnel_password,
-            )
-            self._hazetunnel.set_upstream_proxy(
-                {
-                    "scheme": "socks5h",
-                    "host": "127.0.0.1",
-                    "port": self._dynamic_proxy.port,
-                    "username": self._dynamic_proxy._username,
-                    "password": self._dynamic_proxy._password,
-                }
-            )
-            # Do not pass cert/key; hazetunnel will generate within its work dir
-            logger.info(
-                f"Starting hazetunnel on http://127.0.0.1:{self._hazetunnel_port}."
-            )
-            if not self._hazetunnel.start():
-                raise RuntimeError("Failed to start hazetunnel")
-        else:
-            logger.info("Skipping hazetunnel, using direct connection to pproxy upstream.")
-
-        opts = options.Options(
-            listen_host=self._host,
-            listen_port=self._mitm_port,
-            ssl_insecure=True,
-            confdir=self._certdir,
-            mode=[f"upstream:{self._upstream_uri}"],
-        )
-
-        self._master = DumpMaster(opts)
-        self._master.addons.add(*self._addons)
-        ctx.options.flow_detail = 0
-        ctx.options.termlog_verbosity = "error"
-        # Set upstream auth to hazetunnel
-        if self._upstream_auth:
-            ctx.options.upstream_auth = self._upstream_auth
-        ctx.options.connection_strategy = "lazy"
-        if self._username and self._password:
-            ctx.options.proxyauth = f"{self._username}:{self._password}"
-        self._running = True
-        await self._master.run()
-
-    def start(self):
-        """Start proxy in a separate thread"""
-
-        def run_in_thread():
-            # On Windows, the default ProactorEventLoop has been known to raise sporadic
-            # `OSError: [WinError 64]` errors when a client aborts a connection right
-            # after it has been accepted. These errors are harmless for our MITM use
-            # case but they bubble up as *unhandled* and may break the proxy loop or
-            # flood the logs.  Switching to the classic SelectorEventLoop gets rid of
-            # this Windows-specific issue.  We only do this inside the proxy thread so
-            # it does not affect the rest of the application.
-            if hasattr(asyncio, "WindowsSelectorEventLoopPolicy"):
-                asyncio.set_event_loop_policy(asyncio.WindowsSelectorEventLoopPolicy())
-
-            # Provide a custom exception handler that silences the spurious WinError 64
-            # while keeping the default behaviour for everything else.
-            def _ignore_winerror_64(loop, context):
-                exc = context.get("exception")
-                if isinstance(exc, OSError) and getattr(exc, "winerror", None) == 64:
-                    logger.debug("Ignored WinError 64 — the network name is no longer available.")
-                    return  # swallow the error silently
-                loop.default_exception_handler(context)
-
-            self._loop = asyncio.new_event_loop()
-            self._loop.set_exception_handler(_ignore_winerror_64)
-            asyncio.set_event_loop(self._loop)
-            self._loop.run_until_complete(self._run_proxy())
-
-        self.thread = threading.Thread(target=run_in_thread, daemon=True)
-        self.thread.start()
-
-    def stop(self):
-        """Stop the proxy server"""
-        if self._running and self._master:
-            logger.info("Stopping MITM proxy.")
-            self._master.shutdown()
-            if self._loop:
-                logger.info("Stopping dynamic proxy.")
-                self._loop.call_soon_threadsafe(lambda: asyncio.create_task(self._dynamic_proxy.stop()))
-            if self._use_hazetunnel and self._hazetunnel:
-                logger.info("Stopping hazetunnel.")
-                self._hazetunnel.stop()
-            if self.thread:
-                self.thread.join()
-            self._running = False
-            logger.info("MITM proxy stopped.")
-
-    def __enter__(self):
-        self.start()
-        return self
-
-    def __exit__(self, exc_type, exc_val, exc_tb):
-        self.stop()
-
-    async def update_proxy(self, proxy_config=None):
-        """Update upstream proxy configuration"""
-        if self._loop:
-            future = asyncio.run_coroutine_threadsafe(self._dynamic_proxy.set_upstream_proxy(proxy_config), self._loop)
-<<<<<<< HEAD
-            future.result()
-        else:
-            await self._dynamic_proxy.set_upstream_proxy(proxy_config)
-=======
-            future.result()  # Wait for the coroutine to finish
-        else:
-            await self._dynamic_proxy.set_upstream_proxy(proxy_config)
-
-if __name__ == "__main__":
-    logging.basicConfig(level=logging.INFO)
-    with MITMProxy(addons=[ExampleAddon()]) as proxy:
-        proxy.update_proxy({
-            "scheme": "socks5",
-            "host": "127.0.0.1",
-            "port": 1080,
-        })
-        time.sleep(60)
->>>>>>> 5ad5e708
+import asyncio
+import logging
+import time
+import threading
+import random
+import string
+import os
+from typing import List, Type
+
+from mitmproxy import http, options, ctx
+from mitmproxy.tools.dump import DumpMaster
+
+from .proxy import DynamicProxy
+from .hazetunnel import HazeTunnel
+from .utils import get_free_port
+
+logger = logging.getLogger(__name__)
+
+
+class ExampleAddon:
+    def __init__(self):
+        self.num = 0
+
+    def response(self, flow):
+        self.num = self.num + 1
+        flow.response.headers["count"] = str(self.num)
+
+    def request(self, flow):
+        if "abc.com" in flow.request.pretty_host:
+            flow.response = http.Response.make(200, b"Hello!", {"Content-Type": "text/html"})
+
+
+class MITMProxy:
+    def __init__(
+        self,
+        host="127.0.0.1",
+        port: int = 8080,
+        username: str = None,
+        password: str = None,
+        certdir: str = "~/.mitmproxy",
+        addons: List[Type] = None,
+        use_hazetunnel: bool = True,
+    ):
+        self._host = host
+        self._mitm_port = port
+        self._master = None
+        self._certdir = certdir
+        self.thread = None
+        self._loop: asyncio.BaseEventLoop = None
+        self._running = False
+        self._addons = addons or []
+        self._use_hazetunnel = use_hazetunnel
+        # Generate random username and password for dynamic proxy
+        random_username = "".join(random.choices(string.ascii_letters + string.digits, k=8))
+        random_password = "".join(random.choices(string.ascii_letters + string.digits, k=12))
+        random_port = get_free_port()
+        self._dynamic_proxy = DynamicProxy(
+            host="127.0.0.1", port=random_port, username=random_username, password=random_password
+        )
+        
+        if self._use_hazetunnel:
+            # Generate random username and password for hazetunnel
+            self._hazetunnel_username = "".join(random.choices(string.ascii_letters + string.digits, k=8))
+            self._hazetunnel_password = "".join(random.choices(string.ascii_letters + string.digits, k=12))
+            self._hazetunnel_port = get_free_port()
+            self._upstream_uri = f"http://127.0.0.1:{self._hazetunnel_port}"
+            self._upstream_auth = f"{self._hazetunnel_username}:{self._hazetunnel_password}"
+            self._hazetunnel: HazeTunnel = None
+        else:
+            # Direct connection to dynamic proxy
+            self._hazetunnel_username = None
+            self._hazetunnel_password = None
+            self._hazetunnel_port = None
+            self._upstream_uri = f"http://127.0.0.1:{self._dynamic_proxy.port}"
+            self._upstream_auth = f"{self._dynamic_proxy._username}:{self._dynamic_proxy._password}"
+            self._hazetunnel: HazeTunnel = None
+        
+        self._username = username
+        self._password = password
+
+    async def _run_proxy(self):
+        logger.info(f"Starting MITM proxy on http://127.0.0.1:{self._mitm_port}.")
+        logger.info(f"Starting dynamic proxy on socks5h://127.0.0.1:{self._dynamic_proxy.port} and http://127.0.0.1:{self._dynamic_proxy.port}.")
+        await self._dynamic_proxy.start()
+        
+        if self._use_hazetunnel:
+            # Start hazetunnel and point it upstream to dynamic proxy (no cert/key). It creates its own temp working dir.
+            self._hazetunnel = HazeTunnel(
+                addr="127.0.0.1",
+                port=self._hazetunnel_port,
+                username=self._hazetunnel_username,
+                password=self._hazetunnel_password,
+            )
+            self._hazetunnel.set_upstream_proxy(
+                {
+                    "scheme": "socks5h",
+                    "host": "127.0.0.1",
+                    "port": self._dynamic_proxy.port,
+                    "username": self._dynamic_proxy._username,
+                    "password": self._dynamic_proxy._password,
+                }
+            )
+            # Do not pass cert/key; hazetunnel will generate within its work dir
+            logger.info(
+                f"Starting hazetunnel on http://127.0.0.1:{self._hazetunnel_port}."
+            )
+            if not self._hazetunnel.start():
+                raise RuntimeError("Failed to start hazetunnel")
+        else:
+            logger.info("Skipping hazetunnel, using direct connection to pproxy upstream.")
+
+        opts = options.Options(
+            listen_host=self._host,
+            listen_port=self._mitm_port,
+            ssl_insecure=True,
+            confdir=self._certdir,
+            mode=[f"upstream:{self._upstream_uri}"],
+        )
+
+        self._master = DumpMaster(opts)
+        self._master.addons.add(*self._addons)
+        ctx.options.flow_detail = 0
+        ctx.options.termlog_verbosity = "error"
+        # Set upstream auth to hazetunnel
+        if self._upstream_auth:
+            ctx.options.upstream_auth = self._upstream_auth
+        ctx.options.connection_strategy = "lazy"
+        if self._username and self._password:
+            ctx.options.proxyauth = f"{self._username}:{self._password}"
+        self._running = True
+        await self._master.run()
+
+    def start(self):
+        """Start proxy in a separate thread"""
+
+        def run_in_thread():
+            # On Windows, the default ProactorEventLoop has been known to raise sporadic
+            # `OSError: [WinError 64]` errors when a client aborts a connection right
+            # after it has been accepted. These errors are harmless for our MITM use
+            # case but they bubble up as *unhandled* and may break the proxy loop or
+            # flood the logs.  Switching to the classic SelectorEventLoop gets rid of
+            # this Windows-specific issue.  We only do this inside the proxy thread so
+            # it does not affect the rest of the application.
+            if hasattr(asyncio, "WindowsSelectorEventLoopPolicy"):
+                asyncio.set_event_loop_policy(asyncio.WindowsSelectorEventLoopPolicy())
+
+            # Provide a custom exception handler that silences the spurious WinError 64
+            # while keeping the default behaviour for everything else.
+            def _ignore_winerror_64(loop, context):
+                exc = context.get("exception")
+                if isinstance(exc, OSError) and getattr(exc, "winerror", None) == 64:
+                    logger.debug("Ignored WinError 64 — the network name is no longer available.")
+                    return  # swallow the error silently
+                loop.default_exception_handler(context)
+
+            self._loop = asyncio.new_event_loop()
+            self._loop.set_exception_handler(_ignore_winerror_64)
+            asyncio.set_event_loop(self._loop)
+            self._loop.run_until_complete(self._run_proxy())
+
+        self.thread = threading.Thread(target=run_in_thread, daemon=True)
+        self.thread.start()
+
+    def stop(self):
+        """Stop the proxy server"""
+        if self._running and self._master:
+            logger.info("Stopping MITM proxy.")
+            self._master.shutdown()
+            if self._loop:
+                logger.info("Stopping dynamic proxy.")
+                self._loop.call_soon_threadsafe(lambda: asyncio.create_task(self._dynamic_proxy.stop()))
+            if self._use_hazetunnel and self._hazetunnel:
+                logger.info("Stopping hazetunnel.")
+                self._hazetunnel.stop()
+            if self.thread:
+                self.thread.join()
+            self._running = False
+            logger.info("MITM proxy stopped.")
+
+    def __enter__(self):
+        self.start()
+        return self
+
+    def __exit__(self, exc_type, exc_val, exc_tb):
+        self.stop()
+
+    async def update_proxy(self, proxy_config=None):
+        """Update upstream proxy configuration"""
+        if self._loop:
+            future = asyncio.run_coroutine_threadsafe(self._dynamic_proxy.set_upstream_proxy(proxy_config), self._loop)
+            future.result()
+        else:
+            await self._dynamic_proxy.set_upstream_proxy(proxy_config)