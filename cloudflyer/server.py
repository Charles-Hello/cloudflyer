--- conflicted
+++ resolved
@@ -1,195 +1,163 @@
-import logging
-import sys
-import uuid
-from typing import List, Optional
-import argparse
-import threading
-from cachetools import TTLCache
-from datetime import timedelta
-
-from pydantic import BaseModel
-from fastapi import FastAPI, HTTPException
-import uvicorn
-
-from .pool import InstancePool
-from .log import apply_logging_adapter
-
-app = FastAPI()
-logger = logging.getLogger(__name__)
-
-instance_pool = None
-tasks = TTLCache(maxsize=10000, ttl=timedelta(days=1).total_seconds())
-<<<<<<< HEAD
-client_key = None
-=======
-server_client_key = None
->>>>>>> 5ad5e708
-
-class ProxyConfig(BaseModel):
-    scheme: str
-    host: str
-    port: int
-
-class LinkSocksConfig(BaseModel):
-    url: str
-    token: str
-
-class CreateTaskRequest(BaseModel):
-    clientKey: str
-    type: str
-    url: str
-    userAgent: Optional[str] = None
-    proxy: Optional[ProxyConfig] = None
-    siteKey: Optional[str] = None
-    action: Optional[str] = None
-    content: bool = False
-    linksocks: Optional[LinkSocksConfig] = None
-    screencast_path: Optional[str] = None
-
-class TaskResultRequest(BaseModel):
-    clientKey: str
-    taskId: Optional[str] = None
-
-@app.post("/createTask")
-async def create_task(request: CreateTaskRequest):
-<<<<<<< HEAD
-    # Validate clientKey
-    if request.clientKey != client_key:
-        raise HTTPException(status_code=403, detail="Invalid clientKey")
-=======
-    if server_client_key and request.clientKey != server_client_key:
-        return {"error": "Invalid client key", "taskId": None}
-
->>>>>>> 5ad5e708
-    if request.type not in ["CloudflareChallenge", "RecaptchaInvisible", "Turnstile"]:
-        raise HTTPException(status_code=400, detail="Unsupported task type")
-    
-    if request.type == "Turnstile" and not request.siteKey:
-        raise HTTPException(status_code=400, detail="siteKey is required for Turnstile tasks")
-    
-    data = request.model_dump()
-    data.pop("clientKey", None)
-    task_id = str(uuid.uuid4())
-    tasks[task_id] = {
-        "status": "processing",
-        "data": data,
-        "result": None
-    }
-    
-    threading.Thread(target=process_task, args=(task_id,), daemon=True).start()
-    
-    logger.info(f"Created task for: {task_id}.")
-    
-    return {"taskId": task_id}
-
-@app.post("/getTaskResult")
-async def get_task_result(request: TaskResultRequest):
-<<<<<<< HEAD
-    # Validate clientKey
-    if request.clientKey != client_key:
-        raise HTTPException(status_code=403, detail="Invalid clientKey")
-    if request.taskId not in tasks:
-        return {
-            "status": "error",
-            "error": "Task not found",
-            "result": None
-=======
-    if server_client_key and request.clientKey != server_client_key:
-        return {
-            "status": "completed",
-            "result": {"error": "Invalid client key", "success": False},
-        }
-
-    if request.taskId not in tasks:
-        return {
-            "status": "completed",
-            "result": {"error": "Task not found", "success": False},
->>>>>>> 5ad5e708
-        }
-
-    task = tasks[request.taskId]
-    return {
-        "status": task["status"],
-        "result": task["result"] if task["status"] == "completed" else None,
-    }
-    
-def stop_instances():
-    if instance_pool:
-        instance_pool.stop()
-
-def process_task(task_id: str):
-    task = tasks[task_id]
-    task_data = task["data"]
-    try:
-        result = instance_pool.run_task(task_data)
-        task["result"] = result
-        if result.get("success", False):
-            logger.info(f"Job finished successfully: {task_id}.")
-        else:
-            logger.info(f"Job failed: {task_id} ({result.get('error', 'unknown reason')}).")
-    finally:
-        task["status"] = "completed"
-
-def main(argl: List[str] = None, ready: threading.Event = None, log: bool = True):
-<<<<<<< HEAD
-    global instance_pool, client_key
-=======
-    global instance_pool, server_client_key
->>>>>>> 5ad5e708
-    
-    if argl is None:
-        argl = sys.argv[1:]
-    
-    if log:
-        apply_logging_adapter([
-            ('http.*->.*', logging.DEBUG),
-            ('server disconnect', logging.DEBUG),
-            ('client disconnect', logging.DEBUG),
-            ('server connect', logging.DEBUG),
-            ('client connect', logging.DEBUG),
-        ], level=10)
-        logging.getLogger('hpack').setLevel(logging.WARNING)
-        logging.getLogger('urllib3').setLevel(logging.WARNING)
-    
-    parser = argparse.ArgumentParser(description="Cloudflare bypass API server")
-    parser.add_argument("-K", "--clientKey", required=True, help="Client API key")
-    parser.add_argument("-M", "--maxTasks", type=int, default=1, help="Maximum concurrent tasks")
-    parser.add_argument("-P", "--port", type=int, default=3000, help="Server listen port")
-    parser.add_argument("-H", "--host", default="localhost", help="Server listen host")
-    parser.add_argument("-T", "--timeout", type=int, default=120, help="Maximum task timeout in seconds")
-    parser.add_argument("-L", "--headless", action="store_true", help="Run browser in headless mode")
-    parser.add_argument("-V", "--vdisplay", action="store_true", help="Run browser in virtual display mode")
-    parser.add_argument("--no-hazetunnel", action="store_true", help="Skip hazetunnel and connect directly to pproxy upstream")
-    
-    args = parser.parse_args(argl)
-<<<<<<< HEAD
-
-    # Store the expected clientKey for request validation
-    client_key = args.clientKey
-=======
-    server_client_key = args.clientKey
->>>>>>> 5ad5e708
-    
-    if args.vdisplay:
-        from pyvirtualdisplay import Display
-
-        display = Display(visible=0, size=(1920, 1080))
-        display.start()
-
-    try:
-        instance_pool = InstancePool(size=args.maxTasks, timeout=args.timeout, use_hazetunnel=not args.no_hazetunnel, headless=args.headless)
-        instance_pool.init_instances()
-        
-        if ready:
-            ready.set()
-        
-        try:
-            uvicorn.run(app, host=args.host, port=args.port, log_config=None, log_level=None)
-        finally:
-            instance_pool.stop()
-    finally:
-        if args.vdisplay:
-            display.stop()
-
-if __name__ == '__main__':
+import logging
+import sys
+import uuid
+from typing import List, Optional
+import argparse
+import threading
+from cachetools import TTLCache
+from datetime import timedelta
+
+from pydantic import BaseModel
+from fastapi import FastAPI, HTTPException
+import uvicorn
+
+from .pool import InstancePool
+from .log import apply_logging_adapter
+
+app = FastAPI()
+logger = logging.getLogger(__name__)
+
+instance_pool = None
+tasks = TTLCache(maxsize=10000, ttl=timedelta(days=1).total_seconds())
+client_key = None
+
+class ProxyConfig(BaseModel):
+    scheme: str
+    host: str
+    port: int
+
+class LinkSocksConfig(BaseModel):
+    url: str
+    token: str
+
+class CreateTaskRequest(BaseModel):
+    clientKey: str
+    type: str
+    url: str
+    userAgent: Optional[str] = None
+    proxy: Optional[ProxyConfig] = None
+    siteKey: Optional[str] = None
+    action: Optional[str] = None
+    content: bool = False
+    linksocks: Optional[LinkSocksConfig] = None
+    screencast_path: Optional[str] = None
+
+class TaskResultRequest(BaseModel):
+    clientKey: str
+    taskId: Optional[str] = None
+
+@app.post("/createTask")
+async def create_task(request: CreateTaskRequest):
+    # Validate clientKey
+    if request.clientKey != client_key:
+        raise HTTPException(status_code=403, detail="Invalid clientKey")
+    if request.type not in ["CloudflareChallenge", "RecaptchaInvisible", "Turnstile"]:
+        raise HTTPException(status_code=400, detail="Unsupported task type")
+    if request.type == "Turnstile" and not request.siteKey:
+        raise HTTPException(status_code=400, detail="siteKey is required for Turnstile tasks")
+    
+    data = request.model_dump()
+    data.pop("clientKey", None)
+    task_id = str(uuid.uuid4())
+    tasks[task_id] = {
+        "status": "processing",
+        "data": data,
+        "result": None
+    }
+    
+    threading.Thread(target=process_task, args=(task_id,), daemon=True).start()
+    
+    logger.info(f"Created task for: {task_id}.")
+    
+    return {"taskId": task_id}
+
+@app.post("/getTaskResult")
+async def get_task_result(request: TaskResultRequest):
+    # Validate clientKey
+    if request.clientKey != client_key:
+        raise HTTPException(status_code=403, detail="Invalid clientKey")
+    if request.taskId not in tasks:
+        return {
+            "status": "error",
+            "error": "Task not found",
+            "result": None
+        }
+
+    task = tasks[request.taskId]
+    return {
+        "status": task["status"],
+        "result": task["result"] if task["status"] == "completed" else None,
+    }
+    
+def stop_instances():
+    if instance_pool:
+        instance_pool.stop()
+
+def process_task(task_id: str):
+    task = tasks[task_id]
+    task_data = task["data"]
+    try:
+        result = instance_pool.run_task(task_data)
+        task["result"] = result
+        if result.get("success", False):
+            logger.info(f"Job finished successfully: {task_id}.")
+        else:
+            logger.info(f"Job failed: {task_id} ({result.get('error', 'unknown reason')}).")
+    finally:
+        task["status"] = "completed"
+
+def main(argl: List[str] = None, ready: threading.Event = None, log: bool = True):
+    global instance_pool, client_key
+    
+    if argl is None:
+        argl = sys.argv[1:]
+    
+    if log:
+        apply_logging_adapter([
+            ('http.*->.*', logging.DEBUG),
+            ('server disconnect', logging.DEBUG),
+            ('client disconnect', logging.DEBUG),
+            ('server connect', logging.DEBUG),
+            ('client connect', logging.DEBUG),
+        ], level=10)
+        logging.getLogger('hpack').setLevel(logging.WARNING)
+        logging.getLogger('urllib3').setLevel(logging.WARNING)
+    
+    parser = argparse.ArgumentParser(description="Cloudflare bypass API server")
+    parser.add_argument("-K", "--clientKey", required=True, help="Client API key")
+    parser.add_argument("-M", "--maxTasks", type=int, default=1, help="Maximum concurrent tasks")
+    parser.add_argument("-P", "--port", type=int, default=3000, help="Server listen port")
+    parser.add_argument("-H", "--host", default="localhost", help="Server listen host")
+    parser.add_argument("-T", "--timeout", type=int, default=120, help="Maximum task timeout in seconds")
+    parser.add_argument("-L", "--headless", action="store_true", help="Run browser in headless mode")
+    parser.add_argument("-V", "--vdisplay", action="store_true", help="Run browser in virtual display mode")
+    parser.add_argument("--no-hazetunnel", action="store_true", help="Skip hazetunnel and connect directly to pproxy upstream")
+    
+    args = parser.parse_args(argl)
+
+    # Store the expected clientKey for request validation
+    client_key = args.clientKey
+    
+    if args.vdisplay:
+        from pyvirtualdisplay import Display
+
+        display = Display(visible=0, size=(1920, 1080))
+        display.start()
+
+    try:
+        instance_pool = InstancePool(size=args.maxTasks, timeout=args.timeout, use_hazetunnel=not args.no_hazetunnel, headless=args.headless)
+        instance_pool.init_instances()
+        
+        if ready:
+            ready.set()
+        
+        try:
+            uvicorn.run(app, host=args.host, port=args.port, log_config=None, log_level=None)
+        finally:
+            instance_pool.stop()
+    finally:
+        if args.vdisplay:
+            display.stop()
+
+if __name__ == '__main__':
     main()