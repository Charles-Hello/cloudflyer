--- conflicted
+++ resolved
@@ -1,247 +1,243 @@
-import logging
-from threading import Thread
-import threading
-import time
-import argparse
-import json
-
-from curl_cffi import requests
-
-from cloudflyer.log import apply_logging_adapter
-from cloudflyer.server import main, stop_instances
-
-CLIENT_KEY = "example_token"
-EXAMPLE_TOKEN = "example_token"
-BASE_URL = "http://127.0.0.1:3000"
-
-def verify_cloudflare_challenge(result):
-    try:
-        # Extract necessary information from response
-        cookies = result["response"]["cookies"]
-        headers = result["response"]["headers"]
-        url = result["data"]["url"]
-
-        # Use curl_cffi to send request
-        response = requests.get(
-            url,
-            cookies=cookies,
-            headers={"User-Agent": headers["User-Agent"]},
-            impersonate="chrome",
-            allow_redirects=True,
-        )
-
-        # Check if response contains success marker
-        return "Captcha is passed successfully!" in response.text
-    except (KeyError, TypeError):
-        return False
-
-
-def create_task(data):
-    headers = {"Content-Type": "application/json"}
-    response = requests.post(f"{BASE_URL}/createTask", json=data, headers=headers)
-    return response.json()
-
-
-def get_task_result(task_id, client_key=EXAMPLE_TOKEN):
-    headers = {"Content-Type": "application/json"}
-
-    data = {"clientKey": client_key, "taskId": task_id}
-
-    response = requests.post(
-        f"{BASE_URL}/getTaskResult",
-        json=data,
-        headers=headers,
-    )
-    return response.json()
-
-
-def start_server(use_hazetunnel=True, headless=False):
-    ready = threading.Event()
-    argl = ["-K", EXAMPLE_TOKEN]
-    if not use_hazetunnel:
-        argl.append("--no-hazetunnel")
-    if headless:
-        argl.append("--headless")
-    
-    t = Thread(
-        target=main,
-        kwargs={
-<<<<<<< HEAD
-            "argl": argl,
-=======
-            "argl": ["-K", CLIENT_KEY],
->>>>>>> 5ad5e708
-            "ready": ready,
-            "log": False,
-        },
-        daemon=True,
-    )
-    t.start()
-    # Use interruptible wait so Ctrl+C works
-    while not ready.is_set():
-        try:
-            ready.wait(timeout=0.1)
-        except KeyboardInterrupt:
-            raise
-    return t
-
-
-def poll_task_result(task_id, client_key) -> dict:
-    while True:
-        cf_response = get_task_result(task_id, client_key)
-        if cf_response["status"] == "completed":
-            return cf_response["result"]
-        time.sleep(3)
-
-
-def cloudflare_challenge(proxy=None, use_hazetunnel=True, headless=False, screencast_path=None):
-    start_server(use_hazetunnel, headless)
-
-    data = {
-        "clientKey": EXAMPLE_TOKEN,
-        "type": "CloudflareChallenge",
-        "url": "https://2captcha.com/demo/cloudflare-turnstile-challenge",
-    }
-    
-    # Add proxy configuration if provided
-    if proxy:
-        data["proxy"] = proxy
-    
-    # Add screencast configuration if provided
-    if screencast_path:
-        data["screencast_enabled"] = True
-        data["screencast_path"] = screencast_path
-
-    task_info = create_task(data)
-    result = poll_task_result(task_info["taskId"], data["clientKey"])
-    print(f"Challenge result:\n{json.dumps(result, indent=2)}")
-
-    success = verify_cloudflare_challenge(result)
-    print(f"\nChallenge verification result:\n{success}")
-
-
-def turnstile(proxy=None, use_hazetunnel=True, headless=False, screencast_path=None):
-    start_server(use_hazetunnel, headless)
-
-    data = {
-        "clientKey": EXAMPLE_TOKEN,
-        "type": "Turnstile",
-        "url": "https://www.coronausa.com",
-        "siteKey": "0x4AAAAAAAH4-VmiV_O_wBN-",
-    }
-
-    # Add proxy configuration if provided
-    if proxy:
-        data["proxy"] = proxy
-    
-    # Add screencast configuration if provided
-    if screencast_path:
-        data["screencast_enabled"] = True
-        data["screencast_path"] = screencast_path
-
-    print("Task:")
-    print(json.dumps(data, indent=2))
-    task_info = create_task(data)
-    result = poll_task_result(task_info["taskId"], data["clientKey"])
-    print(f"Turnstile result:\n{json.dumps(result, indent=2)}")
-
-
-    response = result.get("response")
-    if response:
-        token = response.get("token")
-    else:
-        token = None
-    if token:
-        print(f"\nTurnstile token:\n{token}")
-
-def recapcha_invisible(proxy=None, use_hazetunnel=True, headless=False, screencast_path=None):
-    start_server(use_hazetunnel, headless)
-
-    data = {
-        "clientKey": EXAMPLE_TOKEN,
-        "type": "RecaptchaInvisible",
-        "url": "https://antcpt.com/score_detector",
-        "siteKey": "6LcR_okUAAAAAPYrPe-HK_0RULO1aZM15ENyM-Mf",
-        "action": "homepage",
-    }
-
-    # Add proxy configuration if provided
-    if proxy:
-        data["proxy"] = proxy
-    
-    # Add screencast configuration if provided
-    if screencast_path:
-        data["screencast_enabled"] = True
-        data["screencast_path"] = screencast_path
-
-    task_info = create_task(data)
-    result = poll_task_result(task_info["taskId"], data["clientKey"])
-    print(f"Challenge result:\n{json.dumps(result, indent=2)}")
-
-def parse_proxy_string(proxy_str):
-    """Parse proxy string in format scheme://host:port"""
-    if not proxy_str:
-        return None
-    
-    try:
-        scheme, rest = proxy_str.split('://')
-        host, port = rest.split(':')
-        return {
-            "scheme": scheme,
-            "host": host,
-            "port": int(port)
-        }
-    except (ValueError, AttributeError):
-        raise ValueError("Invalid proxy format. Use scheme://host:port (e.g., socks5://127.0.0.1:1080)")
-
-def main_cli():
-    parser = argparse.ArgumentParser(description="Challenge solver CLI")
-    subparsers = parser.add_subparsers(dest="command", help="Available commands")
-
-    # Add proxy argument to each command
-    for cmd in ["turnstile", "cloudflare", "recaptcha"]:
-        parser_cmd = subparsers.add_parser(cmd, help=f"Solve {cmd.replace('_', ' ')} challenge")
-        parser_cmd.add_argument("-x", "--proxy", help="Proxy in format scheme://host:port (e.g., socks5://127.0.0.1:1080)")
-        parser_cmd.add_argument("-v", "--verbose", help="Show verbose output", action="store_true")
-        parser_cmd.add_argument("-L", "--headless", action="store_true", help="Run browser in headless mode")
-        parser_cmd.add_argument("--no-hazetunnel", action="store_true", help="Skip hazetunnel and connect directly to pproxy upstream")
-        parser_cmd.add_argument("-s", "--screencast", help="Enable screencast recording and specify save path (e.g., ./recordings)")
-
-    args = parser.parse_args()
-    
-    if not args.command:
-        parser.print_help()
-        return
-
-    # Parse proxy string if provided
-    proxy = parse_proxy_string(args.proxy) if args.proxy else None
-    use_hazetunnel = not args.no_hazetunnel
-    headless = args.headless
-    screencast_path = args.screencast
-    
-    if args.verbose:
-        apply_logging_adapter([
-            ('http.*->.*', logging.DEBUG),
-            ('server disconnect', logging.DEBUG),
-            ('client disconnect', logging.DEBUG),
-            ('server connect', logging.DEBUG),
-            ('client connect', logging.DEBUG),
-        ], level=10)
-        logging.getLogger('hpack').setLevel(logging.WARNING)
-        logging.getLogger('urllib3').setLevel(logging.WARNING)
-
-    # Execute corresponding function based on command
-    try:
-        if args.command == "turnstile":
-            turnstile(proxy, use_hazetunnel, headless, screencast_path)
-        elif args.command == "cloudflare":
-            cloudflare_challenge(proxy, use_hazetunnel, headless, screencast_path)
-        elif args.command == "recaptcha":
-            recapcha_invisible(proxy, use_hazetunnel, headless, screencast_path)
-        else:
-            parser.print_help()
-    finally:
-        stop_instances()
-
-if __name__ == "__main__":
-    main_cli()
+import logging
+from threading import Thread
+import threading
+import time
+import argparse
+import json
+
+from curl_cffi import requests
+
+from cloudflyer.log import apply_logging_adapter
+from cloudflyer.server import main, stop_instances
+
+CLIENT_KEY = "example_token"
+EXAMPLE_TOKEN = "example_token"
+BASE_URL = "http://127.0.0.1:3000"
+
+def verify_cloudflare_challenge(result):
+    try:
+        # Extract necessary information from response
+        cookies = result["response"]["cookies"]
+        headers = result["response"]["headers"]
+        url = result["data"]["url"]
+
+        # Use curl_cffi to send request
+        response = requests.get(
+            url,
+            cookies=cookies,
+            headers={"User-Agent": headers["User-Agent"]},
+            impersonate="chrome",
+            allow_redirects=True,
+        )
+
+        # Check if response contains success marker
+        return "Captcha is passed successfully!" in response.text
+    except (KeyError, TypeError):
+        return False
+
+
+def create_task(data):
+    headers = {"Content-Type": "application/json"}
+    response = requests.post(f"{BASE_URL}/createTask", json=data, headers=headers)
+    return response.json()
+
+
+def get_task_result(task_id, client_key=EXAMPLE_TOKEN):
+    headers = {"Content-Type": "application/json"}
+
+    data = {"clientKey": client_key, "taskId": task_id}
+
+    response = requests.post(
+        f"{BASE_URL}/getTaskResult",
+        json=data,
+        headers=headers,
+    )
+    return response.json()
+
+
+def start_server(use_hazetunnel=True, headless=False):
+    ready = threading.Event()
+    argl = ["-K", EXAMPLE_TOKEN]
+    if not use_hazetunnel:
+        argl.append("--no-hazetunnel")
+    if headless:
+        argl.append("--headless")
+    
+    t = Thread(
+        target=main,
+        kwargs={
+            "argl": argl,
+            "ready": ready,
+            "log": False,
+        },
+        daemon=True,
+    )
+    t.start()
+    # Use interruptible wait so Ctrl+C works
+    while not ready.is_set():
+        try:
+            ready.wait(timeout=0.1)
+        except KeyboardInterrupt:
+            raise
+    return t
+
+
+def poll_task_result(task_id, client_key) -> dict:
+    while True:
+        cf_response = get_task_result(task_id, client_key)
+        if cf_response["status"] == "completed":
+            return cf_response["result"]
+        time.sleep(3)
+
+
+def cloudflare_challenge(proxy=None, use_hazetunnel=True, headless=False, screencast_path=None):
+    start_server(use_hazetunnel, headless)
+
+    data = {
+        "clientKey": EXAMPLE_TOKEN,
+        "type": "CloudflareChallenge",
+        "url": "https://2captcha.com/demo/cloudflare-turnstile-challenge",
+    }
+    
+    # Add proxy configuration if provided
+    if proxy:
+        data["proxy"] = proxy
+    
+    # Add screencast configuration if provided
+    if screencast_path:
+        data["screencast_enabled"] = True
+        data["screencast_path"] = screencast_path
+
+    task_info = create_task(data)
+    result = poll_task_result(task_info["taskId"], data["clientKey"])
+    print(f"Challenge result:\n{json.dumps(result, indent=2)}")
+
+    success = verify_cloudflare_challenge(result)
+    print(f"\nChallenge verification result:\n{success}")
+
+
+def turnstile(proxy=None, use_hazetunnel=True, headless=False, screencast_path=None):
+    start_server(use_hazetunnel, headless)
+
+    data = {
+        "clientKey": EXAMPLE_TOKEN,
+        "type": "Turnstile",
+        "url": "https://www.coronausa.com",
+        "siteKey": "0x4AAAAAAAH4-VmiV_O_wBN-",
+    }
+
+    # Add proxy configuration if provided
+    if proxy:
+        data["proxy"] = proxy
+    
+    # Add screencast configuration if provided
+    if screencast_path:
+        data["screencast_enabled"] = True
+        data["screencast_path"] = screencast_path
+
+    print("Task:")
+    print(json.dumps(data, indent=2))
+    task_info = create_task(data)
+    result = poll_task_result(task_info["taskId"], data["clientKey"])
+    print(f"Turnstile result:\n{json.dumps(result, indent=2)}")
+
+
+    response = result.get("response")
+    if response:
+        token = response.get("token")
+    else:
+        token = None
+    if token:
+        print(f"\nTurnstile token:\n{token}")
+
+def recapcha_invisible(proxy=None, use_hazetunnel=True, headless=False, screencast_path=None):
+    start_server(use_hazetunnel, headless)
+
+    data = {
+        "clientKey": EXAMPLE_TOKEN,
+        "type": "RecaptchaInvisible",
+        "url": "https://antcpt.com/score_detector",
+        "siteKey": "6LcR_okUAAAAAPYrPe-HK_0RULO1aZM15ENyM-Mf",
+        "action": "homepage",
+    }
+
+    # Add proxy configuration if provided
+    if proxy:
+        data["proxy"] = proxy
+    
+    # Add screencast configuration if provided
+    if screencast_path:
+        data["screencast_enabled"] = True
+        data["screencast_path"] = screencast_path
+
+    task_info = create_task(data)
+    result = poll_task_result(task_info["taskId"], data["clientKey"])
+    print(f"Challenge result:\n{json.dumps(result, indent=2)}")
+
+def parse_proxy_string(proxy_str):
+    """Parse proxy string in format scheme://host:port"""
+    if not proxy_str:
+        return None
+    
+    try:
+        scheme, rest = proxy_str.split('://')
+        host, port = rest.split(':')
+        return {
+            "scheme": scheme,
+            "host": host,
+            "port": int(port)
+        }
+    except (ValueError, AttributeError):
+        raise ValueError("Invalid proxy format. Use scheme://host:port (e.g., socks5://127.0.0.1:1080)")
+
+def main_cli():
+    parser = argparse.ArgumentParser(description="Challenge solver CLI")
+    subparsers = parser.add_subparsers(dest="command", help="Available commands")
+
+    # Add proxy argument to each command
+    for cmd in ["turnstile", "cloudflare", "recaptcha"]:
+        parser_cmd = subparsers.add_parser(cmd, help=f"Solve {cmd.replace('_', ' ')} challenge")
+        parser_cmd.add_argument("-x", "--proxy", help="Proxy in format scheme://host:port (e.g., socks5://127.0.0.1:1080)")
+        parser_cmd.add_argument("-v", "--verbose", help="Show verbose output", action="store_true")
+        parser_cmd.add_argument("-L", "--headless", action="store_true", help="Run browser in headless mode")
+        parser_cmd.add_argument("--no-hazetunnel", action="store_true", help="Skip hazetunnel and connect directly to pproxy upstream")
+        parser_cmd.add_argument("-s", "--screencast", help="Enable screencast recording and specify save path (e.g., ./recordings)")
+
+    args = parser.parse_args()
+    
+    if not args.command:
+        parser.print_help()
+        return
+
+    # Parse proxy string if provided
+    proxy = parse_proxy_string(args.proxy) if args.proxy else None
+    use_hazetunnel = not args.no_hazetunnel
+    headless = args.headless
+    screencast_path = args.screencast
+    
+    if args.verbose:
+        apply_logging_adapter([
+            ('http.*->.*', logging.DEBUG),
+            ('server disconnect', logging.DEBUG),
+            ('client disconnect', logging.DEBUG),
+            ('server connect', logging.DEBUG),
+            ('client connect', logging.DEBUG),
+        ], level=10)
+        logging.getLogger('hpack').setLevel(logging.WARNING)
+        logging.getLogger('urllib3').setLevel(logging.WARNING)
+
+    # Execute corresponding function based on command
+    try:
+        if args.command == "turnstile":
+            turnstile(proxy, use_hazetunnel, headless, screencast_path)
+        elif args.command == "cloudflare":
+            cloudflare_challenge(proxy, use_hazetunnel, headless, screencast_path)
+        elif args.command == "recaptcha":
+            recapcha_invisible(proxy, use_hazetunnel, headless, screencast_path)
+        else:
+            parser.print_help()
+    finally:
+        stop_instances()
+
+if __name__ == "__main__":
+    main_cli()